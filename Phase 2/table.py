--- conflicted
+++ resolved
@@ -14,11 +14,7 @@
         self.extractor = extractor
 
     def attributes_string(self) -> str:
-<<<<<<< HEAD
-        return f"({','.join(self.attributes.attribute_names)})"
-=======
         return f"({', '.join(self.attributes.attribute_names)})"
->>>>>>> 692c4560
 
     def create_table(self) -> str:
         return f"CREATE TABLE IF NOT EXISTS {self.name} {str(self.attributes)}"
